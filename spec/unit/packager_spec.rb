--- conflicted
+++ resolved
@@ -17,16 +17,6 @@
         end
       end
 
-<<<<<<< HEAD
-      context "on Windows 2008 R2" do
-        before { stub_ohai(platform: "windows", version: "2008R2") }
-        it "prefers MSI only" do
-          expect(described_class.for_current_system).to eq([Packager::MSI, Packager::InstallBuilder])
-        end
-      end
-
-=======
->>>>>>> fe2797e8
       context "on Solaris 11" do
         before { stub_ohai(platform: "solaris2", version: "5.11") }
         it "prefers IPS" do
